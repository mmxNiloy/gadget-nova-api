--- conflicted
+++ resolved
@@ -334,13 +334,7 @@
     if (coupon.startDate > now || coupon.endDate < now) {
       throw new BadRequestException('Coupon is not valid at this time');
     }
-<<<<<<< HEAD
-  
-=======
-
-    console.log('EXEEEEEEEEEEEEEEEEEEEEEEEEEEEEEEEEEEEEEEEEEC1');
-
->>>>>>> 9bf9d5b7
+
     // Per-user usage check
     let userUsage = await this.couponUsageRepository.findOne({
       where: { coupon: { id: coupon.id }, user: { id: userId } },
@@ -357,13 +351,7 @@
         'You have reached usage limit for this coupon',
       );
     }
-<<<<<<< HEAD
-  
-=======
-
-    console.log('EXEEEEEEEEEEEEEEEEEEEEEEEEEEEEEEEEEEEEEEEEEC2');
-
->>>>>>> 9bf9d5b7
+
     // Fetch cart
     const cart = await this.cartRepository.findOne({
       where: { user: { id: userId }, is_active: ActiveStatusEnum.ACTIVE },
@@ -375,19 +363,10 @@
         'items.product.brand',
       ],
     });
-<<<<<<< HEAD
   
     if (!cart || !cart.items.length)
       throw new BadRequestException('Cart is empty');
-  
-=======
-
-    console.log({ cart });
-
-    if (!cart || !cart.items.length)
-      throw new BadRequestException('Cart is empty');
-
->>>>>>> 9bf9d5b7
+
     let totalDiscount = 0;
 
     // If coupon is for delivery charge only
@@ -414,8 +393,7 @@
       !coupon.applicableCategories?.length &&
       !coupon.applicableSubCategories?.length &&
       !coupon.applicableBrands?.length;
-<<<<<<< HEAD
-  
+
     const subtotal = cart.items.reduce(
       (sum, item) => sum + Number(item.price) * item.quantity,
       0,
@@ -424,21 +402,11 @@
     // If global coupon → apply on subtotal
     if (isGlobal) {
       if (coupon.minimumOrderAmount && subtotal < coupon.minimumOrderAmount) {
-=======
-
-    if (isGlobal && coupon.minimumOrderAmount) {
-      const subtotal = cart.items.reduce(
-        (sum, item) => sum + Number(item.price) * item.quantity,
-        0,
-      );
-
-      if (subtotal < coupon.minimumOrderAmount) {
->>>>>>> 9bf9d5b7
+
         throw new BadRequestException(
           `Coupon is applicable only for orders of at least ${coupon.minimumOrderAmount}`,
         );
       }
-<<<<<<< HEAD
   
       if (coupon.couponType === CouponTypeEnum.FLAT) {
         totalDiscount = coupon.couponValue;
@@ -487,62 +455,12 @@
       });
     }
   
-=======
-    }
-
-    cart.items.forEach((item) => {
-      const product = item.product;
-      const productTotalPrice = Number(item.price) * item.quantity;
-
-      const applicable =
-        isGlobal ||
-        coupon.applicableProducts?.some((p) => p.id === product.id) ||
-        coupon.applicableCategories?.some(
-          (c) => c.id === product.category?.id,
-        ) ||
-        coupon.applicableSubCategories?.some(
-          (sc) => sc.id === product.subCategory?.id,
-        ) ||
-        coupon.applicableBrands?.some((b) => b.id === product.brand?.id);
-
-      if (applicable) {
-        let discountPerItem = 0;
-
-        if (coupon.couponType === CouponTypeEnum.FLAT) {
-          discountPerItem = coupon.couponValue * item.quantity;
-        } else if (coupon.couponType === CouponTypeEnum.PERCENTAGE) {
-          discountPerItem = (productTotalPrice * coupon.couponValue) / 100;
-        }
-
-        if (coupon.maximumDiscountLimit) {
-          discountPerItem = Math.min(
-            discountPerItem,
-            coupon.maximumDiscountLimit,
-          );
-        }
-
-        totalDiscount += discountPerItem;
-        coupon.applyCount += 1;
-      }
-    });
-
-    const subtotal = cart.items.reduce(
-      (sum, item) => sum + Number(item.price) * item.quantity,
-      0,
-    );
-
->>>>>>> 9bf9d5b7
     const finalTotal = subtotal - totalDiscount;
 
     await this.couponRepository.save(coupon);
 
     return { totalDiscount, finalTotal, appliesTo: 'PRODUCTS' };
-<<<<<<< HEAD
-  }  
-  
-=======
-  }
->>>>>>> 9bf9d5b7
+  }
 
   async redeemCoupon(userId: string, couponCode: string) {
     const coupon = await this.couponRepository.findOne({
